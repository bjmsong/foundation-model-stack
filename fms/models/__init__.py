from contextlib import nullcontext
from functools import partial
from typing import Callable, MutableMapping, Optional, Tuple

import torch
from torch import nn
from torch.distributed.algorithms._checkpoint.checkpoint_wrapper import (
    CheckpointImpl,
    apply_activation_checkpointing,
    checkpoint_wrapper,
)
from torch.distributed.distributed_c10d import ProcessGroup
from torch.distributed.fsdp import FullyShardedDataParallel as FSDP
from torch.distributed.fsdp import MixedPrecision, ShardingStrategy

from fms import distributed
from fms.distributed.strategy import (
    TensorParallelStrategy,
    UniformModelParallelStrategy,
)
from fms.utils import serialization
from fms.utils.config import ModelConfig


__models: MutableMapping[
<<<<<<< HEAD
    str, MutableMapping[str, Tuple[Callable[[], nn.Module], ModelConfig]]
=======
    str, MutableMapping[str, Tuple[Callable[[], nn.Module], Optional[ModelConfig]]]
>>>>>>> 7e1641a4
] = {}


def register_model(
    architecture: str,
    variant: str,
    factory: Callable[[], nn.Module],
<<<<<<< HEAD
    config: ModelConfig,
=======
    config: Optional[ModelConfig] = None,
>>>>>>> 7e1641a4
):
    """
    Registers a model variant and its config to be made available in the registration API.
    Args:
    architecture: The name of the model architecture, e.g. 'llama'
    variant: A reference for a particular configuration of the architecture,
        e.g. '7b'
    factory: A callable that constructs an instance of the model variant.
<<<<<<< HEAD
    config: The model parameters
    """
    variants: MutableMapping[str, Tuple[Callable[[], nn.Module], ModelConfig]] = {}

=======
    config (optional): The model configuration, if the model is constructed
        using one.
    """
    variants: MutableMapping[
        str, Tuple[Callable[[], nn.Module], Optional[ModelConfig]]
    ] = {}
>>>>>>> 7e1641a4
    if architecture in __models:
        variants = __models[architecture]
    if variant in variants:
        raise KeyError(
            f"Variant {variant} already registered for architecture {architecture}"
        )
    variants[variant] = (factory, config)
    __models[architecture] = variants


def list_models():
    """
    Lists registered model architectures.
    """
    return list(__models.keys())


def list_variants(architecture: str):
    """
    Lists available variants (configurations) of a model architecture.
    E.g. `models.list_variants('llama')` -> ['micro', '7b', '13b', '70b']
    Args:
    architecture: one of the registered architectures returned by `list_models()`.
    """
    if architecture not in __models:
        raise KeyError(
            f"{architecture} is not registered. See `models.list_models()` for available architectures"
        )
    return list(__models[architecture].keys())


def _get_model_instance(
    architecture: str, variant: str, *, dtype=None, device=None, extra_args: dict = {}
) -> nn.Module:
    """
    Gets a model by name and variant, e.g. `models.get_model('llama', '7b')`
    Does not load weights.
    See public API `models.get_model()`
    Args:
    architecture: one of the architectures from list_models(). E.g. llama.
    variant: one of the variants from list_variants(architecture). E.g. '7b'
    extra_args: kwargs to be passed to the model factory.
    """
    if architecture not in __models:
        raise KeyError(
            f"{architecture} is not registered. See `models.list_models()` for available architectures"
        )
    if variant not in __models[architecture]:
        raise KeyError(
            f'{variant} is not a registered variant of {architecture}. See `models.list_variants("{architecture}")` for available variants.'
        )

    model_factory = __models[architecture][variant][0]

    orig = torch.get_default_dtype()

    try:
        if dtype is not None:
            torch.set_default_dtype(dtype)
        with device if device is not None else nullcontext():
            return model_factory(**extra_args)
    finally:
        torch.set_default_dtype(orig)


def _get_model_config(architecture: str, variant: str):
    if architecture not in __models:
        raise KeyError(
            f"{architecture} is not registered. See `models.list_models()` for available architectures"
        )
    if variant not in __models[architecture]:
        raise KeyError(
            f'{variant} is not a registered variant of {architecture}. See `models.list_variants("{architecture}")` for available variants.'
        )
    return __models[architecture][variant][1]


def _guess_num_layers(state_dict):
    """
    This function attempts to guess the number of "layers" in a state_dict by
    looking for lists of sub modules. This can be used to setup model-parallel
    when we don't yet have a model instance.
    """
    if state_dict is None or len(state_dict) == 0:
        raise ValueError(
            "Use model parallel with pre-trained models that have a state dict"
        )

    layers = set()
    import re

    for key in state_dict.keys():
        # when there's a list of layers, layers have numeric IDs in the key
        layerid = re.sub("[^.]*\.([0-9]+)\..*", "\\1", key)
        if layerid != key:
            layers.add(layerid)
    return len(layers)


def _class_hierarchy(clz):
    if clz == object:
        return {clz}
    bases = clz.__bases__
    all = [_class_hierarchy(c) for c in bases]
    result = {clz}
    for classes in all:
        result = result | classes
    return result


def _fsdp_autowrap_policy(module: nn.Module, recurse: bool, nonwrapped_numel: int):
    if recurse:
        return True
    classes = _class_hierarchy(module.__class__)
    for clz in classes:
        name = str(clz).lower()
        if ("layer" in name or "block" in name) and "layernorm" not in name:
            return True
    return False


def _activation_checkpoint_check_fn(layer):
    for name in layer.__class__.__bases__:
        name = str(name).lower()
        if "block" in name or "layer" in name:
            return True
    return False


def _fsdp_wrap(
    model: nn.Module,
    distributed_strategy: Optional[str],
    device: torch.device,
    rank0: bool,
) -> nn.Module:
    # initializes parameters that are on meta devices
    def init_fn(x: nn.Module):
        if not rank0:
            return x.to_empty(device=device, recurse=False)
        else:
            return x

    # TODO: enable other policies
    mp_policy = MixedPrecision(
        param_dtype=torch.bfloat16,
        reduce_dtype=torch.bfloat16,
        buffer_dtype=torch.bfloat16,
    )

    if distributed_strategy == "fsdp":
        dp_strategy = ShardingStrategy.FULL_SHARD
    elif distributed_strategy == "hsdp":
        dp_strategy = ShardingStrategy.HYBRID_SHARD
    elif distributed_strategy == "ddp":
        dp_strategy = ShardingStrategy.NO_SHARD
    else:
        raise KeyError("distributed strategy should be one of fsdp, dpp, or hsdp")

    model = FSDP(
        model,
        param_init_fn=init_fn,
        sync_module_states=True,
        device_id=device.index,
        limit_all_gathers=True,
        use_orig_params=True,
        auto_wrap_policy=_fsdp_autowrap_policy,
        mixed_precision=mp_policy,
        sharding_strategy=dp_strategy,
    )

    wrapper_fn = partial(
        checkpoint_wrapper, checkpoint_impl=CheckpointImpl.NO_REENTRANT
    )
    apply_activation_checkpointing(
        model,
        checkpoint_wrapper_fn=wrapper_fn,
        check_fn=_activation_checkpoint_check_fn,
    )

    return model


def _is_dp(distributed_strategy):
    return distributed_strategy in {"fsdp", "hsdp", "ddp"}


def get_model(
    architecture: str,
    variant: str,
    model_path: Optional[str] = None,
    source: Optional[str] = None,
    device_type: str = "cpu",
    distributed_strategy: Optional[str] = None,
    checkpoint_sharding: Optional[str] = None,
    group: Optional[ProcessGroup] = None,
    **kwargs,
):
    """
    Load an instance of a model with weights.

    Args:
    architecture: the model architecture, e.g. llama. See
                `models.list_models()`.
    variant: the configuration of the model, e.g. 7b. See
                `models.list_variants(architecture)`
    model_path: the path to the state_dict of weights. If None, don't load.
    device_type: where to load the model
    distributed_strategy: None, 'fsdp', 'hsdp', 'tp', or 'mp'.
    checkpoint_sharding: how the checkpoint files are sharded: None, 'tp',
                'fsdp', or 'layer'. If None, guess based on files.
    source: If the weights in the state dict didn't come from an FMS model,
                `source` specifies which conversion function might be needed.
                See `serialization.list_sources(architecture)`
    group: ProcessGroup The PG to use for any model distribution
    """
    local_rank, world_size = distributed.rank_and_world(group)

    if distributed_strategy is None or distributed_strategy == "":
        if world_size > 1:
            distributed_strategy = "tp"

    if device_type == "cuda":
        device = torch.device(device_type, local_rank)
    else:
        device = torch.device(device_type)

    if (
        _is_dp(distributed_strategy)
        and local_rank != 0
        and checkpoint_sharding != "fsdp"
    ):
        initial_device = torch.device("meta")
    elif distributed_strategy == "mp":
        initial_device = torch.device("cpu")
    else:
        initial_device = device

    if model_path is not None:
        lazy_sd = serialization.load_state_dict(
            model_path,
            source=source,
            distributed_strategy=distributed_strategy,
            checkpoint_sharding=checkpoint_sharding,
            initial_device=initial_device,
            rank=local_rank,
            world_size=world_size,
        )
    else:
        lazy_sd = {}

    extra_args = kwargs
    if "distributed_strategy" not in extra_args:
        if distributed_strategy == "tp":
            print("using tensor parallel")
            extra_args["distributed_strategy"] = TensorParallelStrategy()
        elif distributed_strategy == "mp":
            print("using model parallel")
            devices = [i for i in range(torch.cuda.device_count())]
            extra_args["distributed_strategy"] = UniformModelParallelStrategy(
                devices, _guess_num_layers(lazy_sd)
            )

    # Create the model
    fms_model = _get_model_instance(
        architecture, variant, device=initial_device, extra_args=extra_args
    )
    fms_config = _get_model_config(architecture, variant)

    # Choose when to wrap and load the model weights based on the combination
    # distribution strategy and checkpoint sharding
    pre_load = (
        distributed_strategy in ["fsdp", "hsdp"] and checkpoint_sharding != "fsdp"
    )

    def model_wrap(model):
        if _is_dp(distributed_strategy):
            return _fsdp_wrap(model, distributed_strategy, device, local_rank == 0)
        return model

    if not pre_load:
        fms_model = model_wrap(fms_model)

    if len(lazy_sd):
        serialization.load_state_dict_into_model(
            fms_model,
            lazy_sd,
            architecture,
            source if source is not None else "fms",
            fms_config,
            distributed_strategy,
            checkpoint_sharding,
            initial_device,
            local_rank,
            world_size,
        )

    if pre_load:
        fms_model = model_wrap(fms_model)

    return fms_model


from fms.models import llama, mixtral, roberta<|MERGE_RESOLUTION|>--- conflicted
+++ resolved
@@ -23,11 +23,7 @@
 
 
 __models: MutableMapping[
-<<<<<<< HEAD
-    str, MutableMapping[str, Tuple[Callable[[], nn.Module], ModelConfig]]
-=======
     str, MutableMapping[str, Tuple[Callable[[], nn.Module], Optional[ModelConfig]]]
->>>>>>> 7e1641a4
 ] = {}
 
 
@@ -35,11 +31,7 @@
     architecture: str,
     variant: str,
     factory: Callable[[], nn.Module],
-<<<<<<< HEAD
-    config: ModelConfig,
-=======
     config: Optional[ModelConfig] = None,
->>>>>>> 7e1641a4
 ):
     """
     Registers a model variant and its config to be made available in the registration API.
@@ -48,19 +40,12 @@
     variant: A reference for a particular configuration of the architecture,
         e.g. '7b'
     factory: A callable that constructs an instance of the model variant.
-<<<<<<< HEAD
-    config: The model parameters
-    """
-    variants: MutableMapping[str, Tuple[Callable[[], nn.Module], ModelConfig]] = {}
-
-=======
     config (optional): The model configuration, if the model is constructed
         using one.
     """
     variants: MutableMapping[
         str, Tuple[Callable[[], nn.Module], Optional[ModelConfig]]
     ] = {}
->>>>>>> 7e1641a4
     if architecture in __models:
         variants = __models[architecture]
     if variant in variants:
