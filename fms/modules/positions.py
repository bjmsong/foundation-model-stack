import math
from typing import List, MutableMapping, Optional, Tuple, Union

import torch


class PositionEncoder:
    """
    Provides the ability to insert position-encoding logic into MHA.
    """

    # Override to adjust the mask e.g. for Alibi
    def adjusted_mask(
        self,
        mask: Optional[torch.Tensor],
        q: torch.Tensor,
        k: torch.Tensor,
        position_ids: Optional[torch.Tensor],
        use_cache=False,
    ) -> Optional[torch.Tensor]:
        return mask

    # Override to adjust q/k's e.g. for rotary embeddings
    def adjusted_qk(
        self,
        q: torch.Tensor,
        k: torch.Tensor,
        position_ids: Optional[torch.LongTensor],
        use_cache=False,
    ) -> Tuple[torch.Tensor, torch.Tensor]:
        return q, k


class Alibi(PositionEncoder):
    """
    Attention Linear Bias layer for sequence models, as in https://arxiv.org/pdf/2108.12409.pdf.
    ...
    Args
    ----
    nheads : int
        Number of attention heads (and thus position bias matrices)
    max_scale : float
        Maximum scaling factor. Defaults to 0.5 as in paper.
    min_scale : float
        Minimum scaling factor. Defaults to 2^-8 as in paper.
    """

    def __init__(self, nheads, max_scale=0.5, min_scale=1 / (2**8)):
        super(Alibi, self).__init__()
        self.nheads = nheads
        start = math.log2(max_scale)
        end = math.log2(min_scale)
        self.scales = (
            2
            ** torch.arange(
                start, end + 1e-6 * math.sign(end - start), (end - start) / (nheads - 1)
            ).view(1, nheads, 1, 1),
        )

    def adjusted_mask(
        self,
        mask: Optional[torch.Tensor],
        q: torch.Tensor,
        k: torch.Tensor,
        position_ids: Optional[torch.Tensor],
        use_cache=False,
    ) -> Optional[torch.Tensor]:
        qlen = q.size(1)
        klen = k.size(1)

        # if we are using the cache, the key length needs to be extended with the past keys length
        if use_cache and position_ids is not None:
            klen += position_ids[-1]  # type: ignore
            qlen += position_ids[-1]  # type: ignore

        # Automatically allocates on chosen cuda
        device = self.scales.device
        q_pos = torch.arange(qlen, dtype=torch.long, device=device)
        k_pos = torch.arange(klen, dtype=torch.long, device=device)

        # rel_pos: qlen x klen
        rel_pos = k_pos[None, :] - q_pos[:, None]
        values = rel_pos.abs().neg().unsqueeze(0).unsqueeze(0)

        bias = values * self.scales

        # we need to pick the k-length row of alibi maxtrix when caching is being used and not first iteration
        if use_cache and klen != 1 and qlen == 1:
            bias = bias[:, :, -1:, :]

        attn_mask = bias
        # We expect the shapes of mask and rel_pos_bias to be at least broadcastable
        if mask is not None:
            # Can't do in-place op in case broadcast makes attn_mask bigger
            attn_mask = attn_mask.masked_fill(mask == 0, float("-inf"))

        return attn_mask


class RotaryEmbedding(PositionEncoder):
    def __init__(
        self, dim: int, ratio: int = 10_000, max_seq_len=2048, ntk_scaling=False
    ):
        """
        This implementation of Rotary Position Embeddings (RoPE) avoids
        complex numbers, and so can be used with torch.compile.

        https://arxiv.org/abs/2104.09864

        ...
        Args
        ----
        dim : int
            Per-head embedding dimension
        max_seq_len : int
            Maximum expected sequence length for the model, if exceeded the cached freqs will be recomputed
        ratio: int
            The ratio for the geometric progression to compute the rotation angles
        """
        super(RotaryEmbedding, self).__init__()
        self.dim = dim
        self.ratio = ratio
        self.cached_freqs: MutableMapping[int, MutableMapping[int, torch.Tensor]] = {}
        self.max_seq_len_cached: MutableMapping[int, int] = {}
        self.ntk_scaling = ntk_scaling
        self.max_seq_len = max_seq_len

    def _alpha(self, seq_len) -> int:
        if not self.ntk_scaling:
            return 1
        else:
            alpha = seq_len / self.max_seq_len
            alpha = math.ceil(alpha)
            # for some reason math.log2 didn't `torch.compile` but
            # `math.log` does
            alpha = math.log(alpha) / math.log(2)
            alpha = math.ceil(alpha)
            alpha = 2**alpha
            alpha = int(alpha)
            return alpha

    def compute_freqs_cis(self, device, max_seq_len=2048):
        # NTK scaling.
        # https://arxiv.org/abs/2306.15595
        # https://www.reddit.com/r/LocalLLaMA/comments/14lz7j5/ntkaware_scaled_rope_allows_llama_models_to_have/
        #
        # we'll store the freqs for each alpha value. This means that for
        # shorter sequences, we preserve the original scale.
        # To limit the number of multiples to store we'll maintain alphas for
        # `2**i` where i is the ratio of actual vs initial max seq len. (i.e. 2,
        # 4, 8, ... as needed)
        alpha = self._alpha(max_seq_len)
        dev_idx = device.index

        if dev_idx not in self.cached_freqs:
            self.cached_freqs[dev_idx] = {}
        if dev_idx not in self.max_seq_len_cached:
            self.max_seq_len_cached[dev_idx] = 0

        # This condition can be combined with the model using Rotary calling this method
        # on model init when device is known to avoid a graph break (see llama.py)
        if self.ntk_scaling:
            max_seq_len = max(max_seq_len, self.max_seq_len * alpha)
        else:
            if self.max_seq_len_cached[dev_idx] > 0:
                return alpha
            max_seq_len = max(max_seq_len, self.max_seq_len)

        if (
            alpha in self.cached_freqs[dev_idx]
            and max_seq_len <= self.max_seq_len_cached[dev_idx]
        ):
            return alpha

        ratio = self.ratio
        dim = self.dim

        if self.ntk_scaling:
            ratio = ratio * alpha ** (dim / (dim - 2))

        freqs = 1.0 / (
            ratio
            ** (torch.arange(0, dim, 2, device=device)[: (dim // 2)].float() / dim)
        )

        t = torch.arange(max_seq_len, device=device, dtype=freqs.dtype)
        freqs = torch.outer(t, freqs).float()
        self.max_seq_len_cached[dev_idx] = max_seq_len
        self.cached_freqs[dev_idx][alpha] = torch.stack(
            [
                torch.cos(freqs),
                -torch.sin(freqs),
                torch.sin(freqs),
                torch.cos(freqs),
            ],
            dim=2,
        ).view(*freqs.size(), 2, 2)

        return alpha

    def reshape_for_broadcast(self, x: torch.Tensor, cur_freqs):
        ndim = x.ndim
        assert 1 < ndim, ndim
        assert cur_freqs.size()[:2] == (
            x.size(2),
            x.size(-2),
        ), f"for {cur_freqs.size()} and {x.size()}"
        shape = [d if i == 2 or i >= ndim - 2 else 1 for i, d in enumerate(x.size())]
        return cur_freqs.view(*shape, 2)

    def adjusted_qk(
        self,
        q: torch.Tensor,
        k: torch.Tensor,
        position_ids: Optional[torch.Tensor] = None,
        use_cache=False,
    ) -> Tuple[torch.Tensor, torch.Tensor]:
        """
        Args
        ----
        q : torch.Tensor
            Embedded query tensor, expected size is B x H x S x Eh
        k : torch.Tensor
            Embedded query tensor, expected size is B x H x S x Eh
        position_ids : Optional[torch.LongTensor]
            The position of each of the tokens encoded in q and k. This is important in
            kv-caching and left-padding situations, for which the rotation to be applied might
            not always be the pre-cached position 0...S. For kv-caching without dynamic batching
            or variable per-row left padding position_ids is shared for all the batch.
        """
        assert len(q.size()) == 4
        assert len(k.size()) == 4

        seq_len = max(k.size(2), q.size(2))
        if position_ids is None:
            # Compute position_ids based on cache config
            position_ids = torch.arange(
<<<<<<< HEAD
                0, q.size(2), dtype=torch.long, device=q.device
            ).repeat(q.size(0), 1)
        seq_len = q.size(2)
=======
                0, seq_len, dtype=torch.long, device=q.device
            ).repeat(k.size(0), 1)
            if use_cache and past_kv_state is not None:
                position_ids += past_kv_state[0].size(2)
>>>>>>> 06ada765

        q_ = q.float().reshape(*q.size()[:-1], -1, 2)  # B H L D/2 2
        k_ = k.float().reshape(*k.size()[:-1], -1, 2)  # B H L D/2 2

        # the max start position should be based on the max first position of each sequence
        max_start_pos = torch.max(position_ids[:, 0])
        alpha = self.compute_freqs_cis(q.device, max_start_pos + seq_len)
        freqs = self.cached_freqs[q.device.index][alpha][position_ids].unsqueeze(1)

        freqs = freqs.float()  # 1 1 L D/2 2 2
        q_out = (
            freqs[:, :, -q.size(2) :, :, :, :].mul(q_.unsqueeze(-2)).sum(5).flatten(3)
        )
        k_out = (
            freqs[:, :, -k.size(2) :, :, :, :].mul(k_.unsqueeze(-2)).sum(5).flatten(3)
        )

        return q_out.type_as(q).contiguous(), k_out.type_as(k).contiguous()


def compute_position_ids(
    num_tokens_per_sequence: List[int], context_lengths: Optional[List[int]] = None
) -> List[List[int]]:
    """Compute position ids based on the current context lengths and the new tokens to add

    Parameters
    ----------
    num_tokens_per_sequence: List[int]
        number of tokens to be added to each sequence
    context_lengths: List[int], optional
        optional list of current context lengths per sequence. If none, will assume no context length and starting
        position will be 0 (default is None)

    Returns
    -------
    List[List[int]]
        the position ids for each sequence
    """

    max_tokens = max(num_tokens_per_sequence)
    position_ids = []
    for seq_i, num_tokens in enumerate(num_tokens_per_sequence):
        if context_lengths is None:
            start = 0
        else:
            start = context_lengths[seq_i] - 1
        position_ids_i = [0 for _ in range(max_tokens - num_tokens)] + [
            i for i in range(start, start + num_tokens)
        ]
        position_ids.append(position_ids_i)
    return position_ids<|MERGE_RESOLUTION|>--- conflicted
+++ resolved
@@ -1,6 +1,6 @@
 import math
 from typing import List, MutableMapping, Optional, Tuple, Union
-
+import rotary_emb
 import torch
 
 
@@ -235,16 +235,9 @@
         if position_ids is None:
             # Compute position_ids based on cache config
             position_ids = torch.arange(
-<<<<<<< HEAD
                 0, q.size(2), dtype=torch.long, device=q.device
             ).repeat(q.size(0), 1)
         seq_len = q.size(2)
-=======
-                0, seq_len, dtype=torch.long, device=q.device
-            ).repeat(k.size(0), 1)
-            if use_cache and past_kv_state is not None:
-                position_ids += past_kv_state[0].size(2)
->>>>>>> 06ada765
 
         q_ = q.float().reshape(*q.size()[:-1], -1, 2)  # B H L D/2 2
         k_ = k.float().reshape(*k.size()[:-1], -1, 2)  # B H L D/2 2
@@ -255,14 +248,29 @@
         freqs = self.cached_freqs[q.device.index][alpha][position_ids].unsqueeze(1)
 
         freqs = freqs.float()  # 1 1 L D/2 2 2
+
+        # UNCOMMENT FOR rotary embedding kernel
+        # cos = freqs[0,0,:,:,0,0].unsqueeze(1)
+        # sin = freqs[0,0,:,:,1,0].unsqueeze(1)
+        # x1 = q_[:,:,:,:,0].transpose(1, 2)#.reshape(-1, q_.size(1), q_.size(3))
+        # x2 = q_[:,:,:,:,1].transpose(1, 2)#.reshape(-1, q_.size(1), q_.size(3))
+        # rotary_emb.apply_rotary(x1, x2, cos, sin, x1, x2, False)
+        # q_out = torch.stack((x1, x2), dim=-1).transpose(1, 2).reshape(*q.size()).type_as(q)
+        #
+        # x1 = k_[:, :, :, :, 0].transpose(1, 2)#.reshape(-1, k_.size(1), k_.size(3))
+        # x2 = k_[:, :, :, :, 1].transpose(1, 2)#.reshape(-1, k_.size(1), k_.size(3))
+        # rotary_emb.apply_rotary(x1, x2, cos, sin, x1, x2, False)
+        # k_out = torch.stack((x1, x2), dim=-1).transpose(1, 2).reshape(*k.size()).type_as(k)
+
+
         q_out = (
             freqs[:, :, -q.size(2) :, :, :, :].mul(q_.unsqueeze(-2)).sum(5).flatten(3)
-        )
+        ).type_as(q).contiguous()
         k_out = (
             freqs[:, :, -k.size(2) :, :, :, :].mul(k_.unsqueeze(-2)).sum(5).flatten(3)
-        )
-
-        return q_out.type_as(q).contiguous(), k_out.type_as(k).contiguous()
+        ).type_as(q).contiguous()
+
+        return q_out, k_out
 
 
 def compute_position_ids(
