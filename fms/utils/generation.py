<<<<<<< HEAD
import functools
import statistics
import time
from typing import Any, Callable, List, MutableMapping, Optional, Union

import torch
import torch.distributed
=======
import inspect
from typing import Any, Callable, List, MutableMapping, Optional, Tuple, Union

import torch
import torch.nn as nn
>>>>>>> fb9edbda
import torch.nn.functional as F
import torch.profiler

<<<<<<< HEAD
from fms import distributed
=======

def pad_input_ids(
    input_ids_list: List[torch.Tensor], min_pad_length: int = 0
) -> Tuple[torch.Tensor, MutableMapping[str, Any]]:
    """
    Convert a list of Tensors to a rectangular tensor. Return extra padding kwargs for the position_ids and mask, since
    this will be required to properly handle the rectangular tensor for certain models.

    Parameters
    ----------
    input_ids_list: List[torch.Tensor]
        a list of Tensors of varied length
    min_pad_length: int
        pad to a min length provided. If the min_pad_length is less than the largest input_ids in the input_ids_list,
        padding will be determined based on the largest length input_ids.

    Returns
    -------
    Tuple[torch.Tensor, MutableMapping[str, Any]]
        A rectangular 2d padded tensor and a mapping containing the mask and position_ids typically used in forward pass
        in fms models
        A mapping from mask to a 3d causal mask and from position_ids to a 2d rectangular position_ids tensor
    """
    max_len = max([min_pad_length] + [seq.size(0) for seq in input_ids_list])

    padded_input_ids_list = []
    mask_list = []
    position_ids_list = []
    for input_ids_i in input_ids_list:
        seq_len = input_ids_i.size(0)
        pads = torch.zeros(
            max_len - seq_len, dtype=torch.long, device=input_ids_i.device
        )
        non_pads = torch.ones(seq_len, dtype=torch.bool, device=input_ids_i.device)

        # Setting this to 0, however if 0 is the eos, we will end up truncating the output if using truncate_after_eos
        # once this workflow works for nested tensor, this can probably be removed
        padded_input_ids_list.append(torch.cat((pads, input_ids_i)))

        # computing this as it's lightweight but could potentially be skipped
        mask_list.append(torch.cat((pads.bool(), non_pads)))

        pos_ids_pads = pads
        pos_ids_seq = torch.arange(
            0, seq_len, dtype=torch.long, device=input_ids_i.device
        )
        position_ids_list.append(torch.cat((pos_ids_pads, pos_ids_seq)))

    input_ids = torch.stack(padded_input_ids_list)
    padding_kwargs = {}
    mask = torch.stack(mask_list)
    # this is a causal mask for generation
    mask = (mask.unsqueeze(-1) == mask.unsqueeze(-2)).tril()
    padding_kwargs["mask"] = mask

    position_ids = torch.stack(position_ids_list)
    padding_kwargs["position_ids"] = position_ids

    return input_ids, padding_kwargs


def __update_padding_kwargs(
    use_cache: bool, model_specific_kwargs: MutableMapping[str, Any]
) -> MutableMapping[str, Any]:
    """Generic function to prepare any model specific keyword arguments"""
    # extend the attention mask
    mask = model_specific_kwargs.get("mask", None)
    if mask is not None:
        # get the last row of the 3d mask
        mask = mask[:, -1:, :]
        # extend the mask one slot
        mask = torch.cat(
            (
                mask,
                torch.ones(mask.size(0), 1, 1, dtype=torch.bool, device=mask.device),
            ),
            dim=2,
        )
        model_specific_kwargs["mask"] = mask

    # extend the position_ids
    position_ids = model_specific_kwargs.get("position_ids", None)
    if position_ids is not None:
        if use_cache:
            position_ids = position_ids[:, -1:] + 1
        else:
            position_ids = torch.cat(
                (position_ids, position_ids[:, -1:] + 1),
                dim=1,
            )
        model_specific_kwargs["position_ids"] = position_ids
    return model_specific_kwargs


def _make_cache_contiguous(past_key_value_states):
    # kv updates are required for torch.compile with
    # mode='reduce-overhead'
    n_kv_s: List[List[torch.Tensor]] = []
    for layer_idx in range(len(past_key_value_states)):
        n_kv_s.append([])
        for tensor_idx in range(len(past_key_value_states[layer_idx])):
            n_kv_s[layer_idx].append(
                past_key_value_states[layer_idx][tensor_idx]
                .clone(memory_format=torch.contiguous_format)
                .detach()
            )
            # torch._dynamo.mark_dynamic(n_kv_s[layer_idx][tensor_idx], 2)
    return n_kv_s
>>>>>>> fb9edbda


def generate(
    prefill_model: Union[Callable, torch.nn.Module],
    decode_model: Union[Callable, torch.nn.Module],
    input_ids: torch.Tensor,
    max_seq_len: int = 4096,
    max_new_tokens: int = 256,
    temperature: float = 1.0,
    top_k: int = 10,
    do_sample: bool = True,
    num_beams: int = 1,
    use_cache: bool = False,
    contiguous_cache: bool = False,
    eos_token_id: Optional[int] = None,
    extra_kwargs: Optional[MutableMapping[str, Any]] = None,
):
    """
    A trivial generate function that can be used for validation/testing in
    cases where HF is not available.
    We could add implementations for other types of generation, but this is
    enough for making sure a model is working.
    Does not implement beam search, but this can be added.

    Args:
        model: A function or nn.Module that takes a batch of input_ids and
            returns logits
        input_ids: a rectangular tensor of input_ids (batch x seq)
        max_seq_len: the sequence length of the model
        max_new_tokens: max tokens to generate
        temperature: temperature of softmax when sampling
        top_k: only search among top k tokens
        do_sample: multinomial sampling. False for greedy.
        num_beams: TODO: support beam search
        use_cache: requires that the model accept use_cache and
            past_key_value_states args in forward method.
        eos_token_id: the optional token id representing the end of sequence
        extra_kwargs: an optional mapping of additional kwargs to pass to the model.
            For example: if extra_kwargs contains position_ids and mask keys, these
            model parameters will be updated as-appropriate for each token generated.
    """
    if num_beams != 1:
        raise NotImplementedError("generate() does yet not support beam search")

    kwargs: MutableMapping[str, Any] = dict()
    if extra_kwargs is not None:
        kwargs.update(extra_kwargs)

    if isinstance(input_ids, torch.Tensor):
        is_batch = len(input_ids.shape) > 1
        # our model requires batch dimension
        if not is_batch:
            input_ids = input_ids.unsqueeze(0)
    else:
        raise TypeError("input_ids must be one of Tensor or List")

    eos_found = torch.zeros(
        input_ids.shape[0], dtype=torch.bool, device=input_ids.device
    )

    result = input_ids
    next_input = input_ids
    kwargs["past_key_value_states"] = None
    kwargs["use_cache"] = use_cache
<<<<<<< HEAD
    kwargs["position_ids"] = torch.arange(
        0, input_ids.shape[1], device=input_ids.device, dtype=torch.int64
    ).repeat(input_ids.shape[0], 1)

    total_start = time.time()
    for i in range(max_new_tokens):
        # itl_start = time.time()
        input_ids = next_input[:, -max_seq_len:]
        if i == 0:
            output = prefill_model(input_ids, **kwargs)
        else:
            output = decode_model(input_ids, **kwargs)
=======
    for i in range(max_new_tokens):
        input_ids = next_input[:, -max_seq_len:]

        # prepare any padding keyword arguments
        # iteration 0 is the prefill step (cache has not been filled yet), so no need to extend the mask/position_ids
        if i > 0:
            kwargs = __update_padding_kwargs(use_cache, kwargs)

        output = model(input_ids, **kwargs)
>>>>>>> fb9edbda
        if use_cache:
            logits, past_key_value_states = output
            kwargs["past_key_value_states"] = past_key_value_states
        else:
            logits = output
        logits = logits[:, -1, :]

        if do_sample:
            # get logits from last value in sequence nad scale
            logits = logits / temperature
            if top_k:
                v, _ = torch.topk(logits, top_k)
                logits[logits < v[:, [-1]]] = -float("inf")

            probs = F.softmax(logits, dim=-1)
            next_val = torch.multinomial(probs, num_samples=1)
        else:
            next_val = torch.argmax(logits, dim=-1).unsqueeze(0).t()

        result = torch.cat((result, next_val), dim=-1)

        # avoid continuing to generate if all have reached EOS
        if eos_token_id is not None:
            eos_found = torch.logical_or(eos_found, next_val == eos_token_id)
            if torch.sum(eos_found) == input_ids.shape[0]:
                break

        if use_cache:
            next_input = next_val
        else:
            next_input = result
        kwargs["position_ids"] = kwargs["position_ids"][:, -1:] + 1

    torch.cuda.synchronize()

    # torch.distributed.barrier()
    total_time = time.time() - total_start

<<<<<<< HEAD
    print(f"Total time: {total_time}")
    if not batched:
=======
    if not is_batch:
>>>>>>> fb9edbda
        result = result[0]
    return result


def truncate_after_eos(
    result: torch.Tensor, eos_token_id: Union[int, "Any | None"]
) -> torch.Tensor:
    """
    Helper function to return a truncated sequence of token IDs stopping at
    (and including) the 'end of sentence' token.
    Currently only handles unbatched sequences.
    """
    if eos_token_id is None:
        return result
    eos_idx = torch.where(result == eos_token_id)
    eos_index = eos_idx[0]
    if eos_index.shape[0] >= 1:
        index = eos_index[0]
        result = result[: index + 1]
    return result<|MERGE_RESOLUTION|>--- conflicted
+++ resolved
@@ -1,24 +1,12 @@
-<<<<<<< HEAD
-import functools
-import statistics
+import inspect
 import time
-from typing import Any, Callable, List, MutableMapping, Optional, Union
-
-import torch
-import torch.distributed
-=======
-import inspect
 from typing import Any, Callable, List, MutableMapping, Optional, Tuple, Union
 
 import torch
 import torch.nn as nn
->>>>>>> fb9edbda
 import torch.nn.functional as F
 import torch.profiler
 
-<<<<<<< HEAD
-from fms import distributed
-=======
 
 def pad_input_ids(
     input_ids_list: List[torch.Tensor], min_pad_length: int = 0
@@ -127,7 +115,6 @@
             )
             # torch._dynamo.mark_dynamic(n_kv_s[layer_idx][tensor_idx], 2)
     return n_kv_s
->>>>>>> fb9edbda
 
 
 def generate(
@@ -192,20 +179,7 @@
     next_input = input_ids
     kwargs["past_key_value_states"] = None
     kwargs["use_cache"] = use_cache
-<<<<<<< HEAD
-    kwargs["position_ids"] = torch.arange(
-        0, input_ids.shape[1], device=input_ids.device, dtype=torch.int64
-    ).repeat(input_ids.shape[0], 1)
-
     total_start = time.time()
-    for i in range(max_new_tokens):
-        # itl_start = time.time()
-        input_ids = next_input[:, -max_seq_len:]
-        if i == 0:
-            output = prefill_model(input_ids, **kwargs)
-        else:
-            output = decode_model(input_ids, **kwargs)
-=======
     for i in range(max_new_tokens):
         input_ids = next_input[:, -max_seq_len:]
 
@@ -213,9 +187,10 @@
         # iteration 0 is the prefill step (cache has not been filled yet), so no need to extend the mask/position_ids
         if i > 0:
             kwargs = __update_padding_kwargs(use_cache, kwargs)
-
-        output = model(input_ids, **kwargs)
->>>>>>> fb9edbda
+            output = decode_model(input_ids, **kwargs)
+        else:
+            output = prefill_model(input_ids, **kwargs)
+
         if use_cache:
             logits, past_key_value_states = output
             kwargs["past_key_value_states"] = past_key_value_states
@@ -254,12 +229,8 @@
     # torch.distributed.barrier()
     total_time = time.time() - total_start
 
-<<<<<<< HEAD
     print(f"Total time: {total_time}")
-    if not batched:
-=======
     if not is_batch:
->>>>>>> fb9edbda
         result = result[0]
     return result
 
