import functools
import statistics
import time
from typing import Any, Callable, List, MutableMapping, Union

import torch
<<<<<<< HEAD
import torch.distributed
import torch.nn.functional as F

from fms import distributed

past_key_value_states_g = None
=======
import torch.nn.functional as F

import fms.distributed as distributed
>>>>>>> 02936902


def _make_cache_contiguous(past_key_value_states):
    # kv updates are required for torch.compile with
    # mode='reduce-overhead'
    n_kv_s: List[List[torch.Tensor]] = []
    for layer_idx in range(len(past_key_value_states)):
        n_kv_s.append([])
        for tensor_idx in range(len(past_key_value_states[layer_idx])):
            n_kv_s[layer_idx].append(
                past_key_value_states[layer_idx][tensor_idx]
                .clone(memory_format=torch.contiguous_format)
                .detach()
            )
            # torch._dynamo.mark_dynamic(n_kv_s[layer_idx][tensor_idx], 2)
    return n_kv_s


def generate(
    prefill_model: Union[Callable, torch.nn.Module],
    decode_model: Union[Callable, torch.nn.Module],
    input_ids: torch.Tensor,
    max_seq_len: int = 2048,
    max_new_tokens: int = 256,
    temperature: float = 1.0,
    top_k: int = 10,
    do_sample: bool = True,
    num_beams: int = 1,
    use_cache: bool = False,
    contiguous_cache: bool = False,
):
    """
    A trivial generate function that can be used for validation/testing in
    cases where HF is not available.
    We could add implementations for other types of generation, but this is
    enough for making sure a model is working.
    Does not implement batching nor beam search, but those could be added.

    Args:
        model: A function or nn.Module that takes a batch of input_ids and
            returns logits
        prefix: A tensor of token IDs.
        max_seq_len: the sequence length of the model
        max_new_tokens: max tokens to generate
        temperature: temperature of softmax when sampling
        top_k: only search among top k tokens
        do_sample: multinomial sampling. False for greedy.
        num_beams: TODO: support beam search
        use_cache: requires that the model accept use_cache and
            past_key_value_states args in forward method.
    """
    batched = False
    if num_beams != 1:
        raise NotImplementedError("generate() does yet not support beam search")
    if type(input_ids) == torch.Tensor:
        if input_ids.dim() != 1:
            batched = True
    else:
        raise RuntimeError("generate() requires a tensor of token ids as the prefix")

    if not batched:
        input_ids = input_ids.unsqueeze(0)

    result = input_ids
    next_input = input_ids
    kwargs: MutableMapping[str, Any] = dict()
    kwargs["past_key_value_states"] = None
    kwargs["use_cache"] = use_cache
    kwargs["position_ids"] = torch.arange(
        0, input_ids.shape[1], device=input_ids.device, dtype=torch.int64
    ).repeat(input_ids.shape[0], 1)

    def trace_handler(p, output_path, extra_name=""):
        output = p.key_averages().table(sort_by="self_cuda_time_total", row_limit=10)
        print(output)
        p.export_chrome_trace(
            f"{output_path}/trace_step{str(p.step_num)}_{extra_name}.json"
        )

    global past_key_value_states_g

    token_times = []
    rank, _ = distributed.rank_and_world()
    with torch.profiler.profile(
        activities=[
            torch.profiler.ProfilerActivity.CPU,
            torch.profiler.ProfilerActivity.CUDA,
        ],
        schedule=torch.profiler.schedule(wait=10, warmup=2, active=2, repeat=1),
        on_trace_ready=functools.partial(
            trace_handler,
            output_path="/lustre/aviros/mixtral_traces",
            extra_name=str(rank),
        ),
        with_stack=True,
        profile_memory=True,
        record_shapes=True,
    ) as prof:
        for i in range(max_new_tokens):
            itl_start = time.time()
            input_ids = next_input[:, -max_seq_len:]
            if i == 0:
                output = prefill_model(input_ids, **kwargs)
            else:
                output = decode_model(input_ids, **kwargs)
            if use_cache:
                logits, past_key_value_states = output
                if i == 0:
                    if past_key_value_states_g is None:
                        past_key_value_states_g = past_key_value_states
                        for cache_layer in past_key_value_states_g:
                            for kv_tensor in cache_layer:
                                torch._dynamo.mark_static_address(kv_tensor)
                    else:
                        for layer_idx, cache_layer in enumerate(past_key_value_states_g):
                            for tensor_idx, kv_tensor in enumerate(cache_layer):
                                kv_tensor.copy_(past_key_value_states[layer_idx][tensor_idx])
                        past_key_value_states = past_key_value_states_g
                    
                # TODO: this should go away when reduce-overhead issues are fixed, or
                # maybe could be moved into model code to be more portable.
                # if contiguous_cache:
                #     kwargs["past_key_value_states"] = _make_cache_contiguous(
                #         past_key_value_states
                #     )
                # else:
                kwargs["past_key_value_states"] = past_key_value_states
            else:
                logits = output
            logits = logits[:, -1, :]

            if do_sample:
                # get logits from last value in sequence nad scale
                logits = logits / temperature
                if top_k:
                    v, _ = torch.topk(logits, top_k)
                    logits[logits < v[:, [-1]]] = -float("inf")

                probs = F.softmax(logits, dim=-1)
                next_val = torch.multinomial(probs, num_samples=1)
            else:
                next_val = torch.argmax(logits, dim=-1).unsqueeze(0).t()

            result = torch.cat((result, next_val), dim=-1)

            if use_cache:
                next_input = next_val
            else:
                next_input = result
            kwargs["position_ids"] = kwargs["position_ids"][:, -1:] + 1
            # if i == 0:
                # torch._dynamo.mark_static_address(kwargs["position_ids"])
            torch.cuda.synchronize()
            torch.distributed.barrier()
            itl_end = time.time()
            token_times.append((itl_end - itl_start) * 1000)
            prof.step()

    print(
        f"First token latency: {token_times[0]}, average after: {statistics.fmean(token_times[1:])} {token_times}"
    )
<<<<<<< HEAD
=======

>>>>>>> 02936902
    if not batched:
        result = result[0]
    return result


def truncate_after_eos(result, eos_token_id):
    """
    Helper function to return a truncated sequence of token IDs stopping at
    (and including) the 'end of sentence' token.
    Currently only handles unbatched sequences.
    """
    if eos_token_id is None:
        return result

    eos_idx = torch.where(result == eos_token_id)
    eos_idx = eos_idx[0]
    if eos_idx.shape[0] >= 1:
        eos_idx = eos_idx[0].item()
        result = result[: eos_idx + 1]
    return result<|MERGE_RESOLUTION|>--- conflicted
+++ resolved
@@ -4,18 +4,13 @@
 from typing import Any, Callable, List, MutableMapping, Union
 
 import torch
-<<<<<<< HEAD
 import torch.distributed
 import torch.nn.functional as F
 
 from fms import distributed
 
+
 past_key_value_states_g = None
-=======
-import torch.nn.functional as F
-
-import fms.distributed as distributed
->>>>>>> 02936902
 
 
 def _make_cache_contiguous(past_key_value_states):
@@ -99,88 +94,84 @@
 
     token_times = []
     rank, _ = distributed.rank_and_world()
-    with torch.profiler.profile(
-        activities=[
-            torch.profiler.ProfilerActivity.CPU,
-            torch.profiler.ProfilerActivity.CUDA,
-        ],
-        schedule=torch.profiler.schedule(wait=10, warmup=2, active=2, repeat=1),
-        on_trace_ready=functools.partial(
-            trace_handler,
-            output_path="/lustre/aviros/mixtral_traces",
-            extra_name=str(rank),
-        ),
-        with_stack=True,
-        profile_memory=True,
-        record_shapes=True,
-    ) as prof:
-        for i in range(max_new_tokens):
-            itl_start = time.time()
-            input_ids = next_input[:, -max_seq_len:]
+    # with torch.profiler.profile(
+    #     activities=[
+    #         torch.profiler.ProfilerActivity.CPU,
+    #         torch.profiler.ProfilerActivity.CUDA,
+    #     ],
+    #     schedule=torch.profiler.schedule(wait=10, warmup=2, active=2, repeat=1),
+    #     on_trace_ready=functools.partial(
+    #         trace_handler,
+    #         output_path="/lustre/aviros/mixtral_traces",
+    #         extra_name=str(rank),
+    #     ),
+    #     with_stack=True,
+    #     profile_memory=True,
+    #     record_shapes=True,
+    # ) as prof:
+    for i in range(max_new_tokens):
+        itl_start = time.time()
+        input_ids = next_input[:, -max_seq_len:]
+        if i == 0:
+            output = prefill_model(input_ids, **kwargs)
+        else:
+            output = decode_model(input_ids, **kwargs)
+        if use_cache:
+            logits, past_key_value_states = output
             if i == 0:
-                output = prefill_model(input_ids, **kwargs)
-            else:
-                output = decode_model(input_ids, **kwargs)
-            if use_cache:
-                logits, past_key_value_states = output
-                if i == 0:
-                    if past_key_value_states_g is None:
-                        past_key_value_states_g = past_key_value_states
-                        for cache_layer in past_key_value_states_g:
-                            for kv_tensor in cache_layer:
-                                torch._dynamo.mark_static_address(kv_tensor)
-                    else:
-                        for layer_idx, cache_layer in enumerate(past_key_value_states_g):
-                            for tensor_idx, kv_tensor in enumerate(cache_layer):
-                                kv_tensor.copy_(past_key_value_states[layer_idx][tensor_idx])
-                        past_key_value_states = past_key_value_states_g
-                    
-                # TODO: this should go away when reduce-overhead issues are fixed, or
-                # maybe could be moved into model code to be more portable.
-                # if contiguous_cache:
-                #     kwargs["past_key_value_states"] = _make_cache_contiguous(
-                #         past_key_value_states
-                #     )
-                # else:
-                kwargs["past_key_value_states"] = past_key_value_states
-            else:
-                logits = output
-            logits = logits[:, -1, :]
+                if past_key_value_states_g is None:
+                    past_key_value_states_g = past_key_value_states
+                    for cache_layer in past_key_value_states_g:
+                        for kv_tensor in cache_layer:
+                            torch._dynamo.mark_static_address(kv_tensor)
+                else:
+                    for layer_idx, cache_layer in enumerate(past_key_value_states_g):
+                        for tensor_idx, kv_tensor in enumerate(cache_layer):
+                            kv_tensor.copy_(past_key_value_states[layer_idx][tensor_idx])
+                    past_key_value_states = past_key_value_states_g
+                
+            # TODO: this should go away when reduce-overhead issues are fixed, or
+            # maybe could be moved into model code to be more portable.
+            # if contiguous_cache:
+            #     kwargs["past_key_value_states"] = _make_cache_contiguous(
+            #         past_key_value_states
+            #     )
+            # else:
+            kwargs["past_key_value_states"] = past_key_value_states
+        else:
+            logits = output
+        logits = logits[:, -1, :]
 
-            if do_sample:
-                # get logits from last value in sequence nad scale
-                logits = logits / temperature
-                if top_k:
-                    v, _ = torch.topk(logits, top_k)
-                    logits[logits < v[:, [-1]]] = -float("inf")
+        if do_sample:
+            # get logits from last value in sequence nad scale
+            logits = logits / temperature
+            if top_k:
+                v, _ = torch.topk(logits, top_k)
+                logits[logits < v[:, [-1]]] = -float("inf")
 
-                probs = F.softmax(logits, dim=-1)
-                next_val = torch.multinomial(probs, num_samples=1)
-            else:
-                next_val = torch.argmax(logits, dim=-1).unsqueeze(0).t()
+            probs = F.softmax(logits, dim=-1)
+            next_val = torch.multinomial(probs, num_samples=1)
+        else:
+            next_val = torch.argmax(logits, dim=-1).unsqueeze(0).t()
 
-            result = torch.cat((result, next_val), dim=-1)
+        result = torch.cat((result, next_val), dim=-1)
 
-            if use_cache:
-                next_input = next_val
-            else:
-                next_input = result
-            kwargs["position_ids"] = kwargs["position_ids"][:, -1:] + 1
-            # if i == 0:
-                # torch._dynamo.mark_static_address(kwargs["position_ids"])
-            torch.cuda.synchronize()
-            torch.distributed.barrier()
-            itl_end = time.time()
-            token_times.append((itl_end - itl_start) * 1000)
-            prof.step()
+        if use_cache:
+            next_input = next_val
+        else:
+            next_input = result
+        kwargs["position_ids"] = kwargs["position_ids"][:, -1:] + 1
+        # if i == 0:
+            # torch._dynamo.mark_static_address(kwargs["position_ids"])
+        torch.cuda.synchronize()
+        torch.distributed.barrier()
+        itl_end = time.time()
+        token_times.append((itl_end - itl_start) * 1000)
+        # prof.step()
 
     print(
         f"First token latency: {token_times[0]}, average after: {statistics.fmean(token_times[1:])} {token_times}"
     )
-<<<<<<< HEAD
-=======
-
->>>>>>> 02936902
     if not batched:
         result = result[0]
     return result
