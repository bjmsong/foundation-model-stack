--- conflicted
+++ resolved
@@ -125,7 +125,6 @@
     return None
 
 
-<<<<<<< HEAD
 def _legacy_mlp_glu_unfused_to_fused_weight_conversion(
     name: str, orig_sd: Mapping
 ) -> Optional[Tuple[str, torch.Tensor]]:
@@ -179,19 +178,6 @@
     return None
 
 
-def simple_mapping(
-    orig_sd: Mapping,
-    mappers: List[Callable[[str, Mapping], Optional[Tuple[str, torch.Tensor]]]],
-) -> Mapping:
-    new_sd = {}
-    for name, param in orig_sd.items():
-        for mapper in mappers:
-            mapper_out = mapper(name, orig_sd)
-
-            if mapper_out is not None:
-                name, param = mapper_out
-                break
-=======
 def simple_mapping_adapter(
     mappers: List[Callable[[str, Mapping], Optional[Tuple[str, torch.Tensor]]]],
 ) -> Callable[[Mapping], Mapping]:
@@ -221,7 +207,6 @@
                 if mapper_out is not None:
                     name, param = mapper_out
                     break
->>>>>>> d48fb3cc
 
             new_sd[name] = param
 
