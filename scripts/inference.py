--- conflicted
+++ resolved
@@ -100,18 +100,7 @@
     torch._C._distributed_c10d._register_process_group("default", dist.group.WORLD)
 
 print("loading model")
-<<<<<<< HEAD
-distr_param = "tp" if args.distributed else None
-model = get_model(args.architecture,
-                  args.variant,
-                  model_path=args.model_path,
-                  device_type=args.device_type,
-                  source="meta",
-                  distributed_strategy=distr_param,
-                  checkpoint_sharding=distr_param,
-                  group=dist.group.WORLD
-                  )
-=======
+
 if args.distributed:
     distr_param = "tp"
 else:
@@ -129,7 +118,6 @@
     distributed_strategy=distr_param,
     group=dist.group.WORLD,
 )
->>>>>>> 1da478b7
 tokenizer = tokenizers.get_tokenizer(args.tokenizer)
 model.eval()
 torch.set_grad_enabled(False)
